# Copyright (c) OpenMMLab. All rights reserved.

import warnings

from .accuracy import Accuracy
from .ava_map import AVAMeanAP
from .average_precision import AveragePrecision
from .bleu import BLEU
from .char_recall_precision import CharRecallPrecision
from .coco_detection import COCODetection
from .connectivity_error import ConnectivityError
from .dota_map import DOTAMeanAP
from .end_point_error import EndPointError
from .f1_score import F1Score
from .gradient_error import GradientError
from .hmean_iou import HmeanIoU
from .keypoint_auc import KeypointAUC
from .keypoint_epe import KeypointEndPointError
from .keypoint_nme import KeypointNME
from .lvis_detection import LVISDetection
from .mae import MeanAbsoluteError
from .matting_mse import MattingMeanSquaredError
from .mean_iou import MeanIoU
from .mse import MeanSquaredError
from .niqe import NaturalImageQualityEvaluator
from .oid_map import OIDMeanAP
from .pck_accuracy import JhmdbPCKAccuracy, MpiiPCKAccuracy, PCKAccuracy
from .perplexity import Perplexity
from .precision_recall_f1score import (MultiLabelPrecisionRecallF1score,
                                       PrecisionRecallF1score,
                                       SingleLabelPrecisionRecallF1score)
from .proposal_recall import ProposalRecall
from .psnr import PeakSignalNoiseRatio
from .rouge import ROUGE
from .sad import SumAbsoluteDifferences
from .snr import SignalNoiseRatio
from .ssim import StructuralSimilarity
from .voc_map import VOCMeanAP
from .word_accuracy import WordAccuracy

__all__ = [
    'Accuracy', 'MeanIoU', 'VOCMeanAP', 'OIDMeanAP', 'EndPointError',
    'F1Score', 'HmeanIoU', 'COCODetection', 'PCKAccuracy', 'MpiiPCKAccuracy',
    'JhmdbPCKAccuracy', 'ProposalRecall', 'PeakSignalNoiseRatio',
    'MeanAbsoluteError', 'MeanSquaredError', 'StructuralSimilarity',
    'SignalNoiseRatio', 'AveragePrecision', 'AVAMeanAP', 'BLEU', 'DOTAMeanAP',
    'SumAbsoluteDifferences', 'GradientError', 'MattingMeanSquaredError',
    'ConnectivityError', 'ROUGE', 'Perplexity', 'KeypointEndPointError',
    'KeypointAUC', 'KeypointNME', 'NaturalImageQualityEvaluator',
    'WordAccuracy', 'PrecisionRecallF1score',
    'SingleLabelPrecisionRecallF1score', 'MultiLabelPrecisionRecallF1score',
<<<<<<< HEAD
    'LVISDetection'
=======
    'CharRecallPrecision'
>>>>>>> 9ce87f0f
]

_deprecated_msg = (
    '`{n1}` is a deprecated metric alias for `{n2}`. '
    'To silence this warning, use `{n2}` by itself. '
    'The deprecated metric alias would be removed in mmeval 1.0.0!')

__deprecated_metric_names__ = {
    'COCODetectionMetric': 'COCODetection',
    'F1Metric': 'F1Score',
    'MAE': 'MeanAbsoluteError',
    'MSE': 'MeanSquaredError',
    'PSNR': 'PeakSignalNoiseRatio',
    'SNR': 'SignalNoiseRatio',
    'SSIM': 'StructuralSimilarity',
    'SAD': 'SumAbsoluteDifferences',
    'MattingMSE': 'MattingMeanSquaredError',
    'SingleLabelMetric': 'SingleLabelPrecisionRecallF1score',
    'MultiLabelMetric': 'MultiLabelPrecisionRecallF1score'
}


def __getattr__(attr: str):
    """Customization of module attribute access.

    Thanks to pep-0562, we can customize moudel's attribute access
    via ``__getattr__`` to implement deprecation warnings.

    With this function, we can implement the following features:

        >>> from mmeval.metrics import COCODetectionMetric
        <stdin>:1: DeprecationWarning: `COCODetectionMetric` is a deprecated
        metric alias for `COCODetection`. To silence this warning, use
        `COCODetection` by itself. The deprecated metric alias would be
        removed in mmeval 1.0.0!
    """
    if attr in __deprecated_metric_names__:
        message = _deprecated_msg.format(
            n1=attr, n2=__deprecated_metric_names__[attr])
        warnings.warn(message, DeprecationWarning, stacklevel=2)
        return globals()[__deprecated_metric_names__[attr]]
    raise AttributeError(f'module {__name__!r} has no attribute {attr!r}')<|MERGE_RESOLUTION|>--- conflicted
+++ resolved
@@ -49,11 +49,7 @@
     'KeypointAUC', 'KeypointNME', 'NaturalImageQualityEvaluator',
     'WordAccuracy', 'PrecisionRecallF1score',
     'SingleLabelPrecisionRecallF1score', 'MultiLabelPrecisionRecallF1score',
-<<<<<<< HEAD
-    'LVISDetection'
-=======
-    'CharRecallPrecision'
->>>>>>> 9ce87f0f
+    'LVISDetection', 'CharRecallPrecision'
 ]
 
 _deprecated_msg = (
